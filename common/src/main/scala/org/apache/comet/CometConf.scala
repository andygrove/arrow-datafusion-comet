--- conflicted
+++ resolved
@@ -401,15 +401,6 @@
       .booleanConf
       .createWithDefault(false)
 
-<<<<<<< HEAD
-  val COMET_XXHASH64_ENABLED: ConfigEntry[Boolean] =
-    conf("spark.comet.xxhash64.enabled")
-      .doc("The xxhash64 implementation is not optimized yet and may cause performance issues.")
-      .booleanConf
-      .createWithDefault(true)
-
-=======
->>>>>>> 296ef8cc
 }
 
 object ConfigHelpers {
