--- conflicted
+++ resolved
@@ -382,12 +382,9 @@
   protected def canonicalizePlans(): CometNativeExec = {
     def transform(arg: Any): AnyRef = arg match {
       case sparkPlan: SparkPlan if !sparkPlan.isInstanceOf[CometNativeExec] =>
-<<<<<<< HEAD
-=======
         // Different to Spark, Comet native query node might have a Spark plan as Product element.
         // We need to canonicalize the Spark plan. But it cannot be another Comet native query node,
         // otherwise it will cause recursive canonicalization.
->>>>>>> 296ef8cc
         sparkPlan.canonicalized
       case other: AnyRef => other
       case null => null
